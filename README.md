<<<<<<< HEAD
# RC Tracks Editor

An editor to build a RC track using the tiles from [jsconan/rc-tracks](https://github.com/jsconan/rc-tracks/tree/main/scale-64)

## Quick start
=======
<!-- vscode-markdown-toc -->

-   [Quick start](#Quickstart)
-   [Running the application](#Runningtheapplication)
-   [Requirements](#Requirements)
-   [Tooling](#Tooling)
    -   [Transpilation](#Transpilation)
    -   [Testing](#Testing)
    -   [Linting](#Linting)
    -   [Formatting](#Formatting)
    -   [Spelling](#Spelling)
-   [Development](#Development)
    -   [Running the application with live reload](#Runningtheapplicationwithlivereload)
    -   [Building the code](#Buildingthecode)
    -   [Testing](#Testing-1)
    -   [Testing during development](#Testingduringdevelopment)
    -   [Checking test coverage](#Checkingtestcoverage)
    -   [Checking code style](#Checkingcodestyle)
    -   [Enforcing code style](#Enforcingcodestyle)
    -   [Checking spelling](#Checkingspelling)
-   [License](#License)

<!-- vscode-markdown-toc-config
	numbering=false
	autoSave=true
	/vscode-markdown-toc-config -->
<!-- /vscode-markdown-toc --># RC Tracks Editor

An editor to build RC tracks using the tiles from [jsconan/rc-tracks](https://github.com/jsconan/rc-tracks/tree/main/scale-64)

## <a name='Quickstart'></a>Quick start
>>>>>>> cf1089de

Checkout the branch, then install the application

```sh
git clone git@github.com:jsconan/rc-tracks-editor.git
<<<<<<< HEAD
rc-tracks-editor
npm i
```

## Running the application

Then application can open from the displayed URL.
=======
cd rc-tracks-editor
npm i
```

## <a name='Runningtheapplication'></a>Running the application

The application can be opened from the displayed URL.
>>>>>>> cf1089de

```sh
npm run preview
```

<<<<<<< HEAD
## Requirements

The library requires Node.js 14 and above.

## Development

### Running the application with live reload
=======
## <a name='Requirements'></a>Requirements

The library requires Node.js 14 and above.

## <a name='Tooling'></a>Tooling

The project toolchain relies on several third-party tools.

### <a name='Transpilation'></a>Transpilation

The code is written using ES modules, which are not well supported by the testing framework. For this reason, the code needs to be converted to commonJS modules before to be tested. This conversion is processed thanks to [Babel](https://babeljs.io/).

The applied configuration can be retrieved at [babel.config.cjs](babel.config.cjs).

This conversion is made when calling the command `npm run test`.

### <a name='Testing'></a>Testing

Unit testing is performed using [Jest](https://jestjs.io/).

The applied configuration can be retrieved at [jest.config.cjs](jest.config.cjs).

The tests are processed by calling the command `npm test`.

### <a name='Linting'></a>Linting

The code style is verified thanks to [ESLint](https://eslint.org/). It takes care of the JavaScript flavour, and can also verify the annotated documentation follows the rules.

The applied configuration can be retrieved at [`.eslintrc.cjs`](.eslintrc.cjs).

The verification can be triggered by calling the command `npm run lint`.

The tool can also be integrated to the IDE, applying the verification while writing the code.

### <a name='Formatting'></a>Formatting

The code style is enforced thanks to [Prettier](https://prettier.io/). The convention are described in the [Coding conventions](#Codingconventions) section.

The applied configuration can be retrieved at [`.prettierrc`](.prettierrc).

The formatting can be triggered by calling the command `npm run format`.

The tool can also be integrated to the IDE, applying the formatting while writing the code.

### <a name='Spelling'></a>Spelling

The work spelling is verified thanks to [CSpell](https://cspell.org/).

The applied configuration can be retrieved at [`.cspell.json`](.cspell.json).

The verification can be triggered by calling the command `npm run spell`.

The tool can also be integrated to the IDE, applying the verification while writing the code.

## <a name='Development'></a>Development

### <a name='Runningtheapplicationwithlivereload'></a>Running the application with live reload
>>>>>>> cf1089de

While developing the application can be run with live reload.
After each change, the page will be updated.

```sh
npm run dev
```

<<<<<<< HEAD
### Building the code
=======
### <a name='Buildingthecode'></a>Building the code
>>>>>>> cf1089de

A distributable can be generated into the `dist` folder:

```sh
npm run build
```

<<<<<<< HEAD
### Checking code style
=======
### <a name='Testing-1'></a>Testing

Run the tests suite:

```sh
npm test
```

The explicit command can also be used:

```sh
npm run test
```

By default, it will perform the whole tests suite. The name of a module or a path can be supplied as a scope to limit the tests suite. Like so:

```sh
npm test track
```

### <a name='Testingduringdevelopment'></a>Testing during development

The tests runner can be kept alive while developing so that it can run again after a change.

```sh
npm run test:watch
```

After a change that impacts the output, the snapshots may need to be updated.

> Be sure the output is correct and it meets the expectations before updating any snapshot.

```sh
npm run test:update
```

### <a name='Checkingtestcoverage'></a>Checking test coverage

The test coverage can be measured both in command-line or in rich text format.

This will produce a text based output:

```sh
npm run test:cov
```

By default, it will perform the whole tests suite.
The name of a module or a path can be supplied as a scope to limit the tests suite.
Like so:

```sh
npm run test:cov track
```

This will open a HTML page showing a rich view of the coverage:

```sh
npm run coverage:html
```

### <a name='Checkingcodestyle'></a>Checking code style
>>>>>>> cf1089de

The code style rules are enforced thanks to ESLint and Prettier.
Files can be checked:

```sh
npm run lint
```

<<<<<<< HEAD
### Enforcing code style
=======
### <a name='Enforcingcodestyle'></a>Enforcing code style
>>>>>>> cf1089de

The code style rules are enforced thanks to ESLint and Prettier.
Files can be formatted:

```sh
npm run format
```

<<<<<<< HEAD
### Checking spelling
=======
### <a name='Checkingspelling'></a>Checking spelling
>>>>>>> cf1089de

The spelling can be verified by CSpell:

```sh
npm run spell
```

<<<<<<< HEAD
## License
=======
## <a name='License'></a>License
>>>>>>> cf1089de

Copyright (c) 2022 Jean-Sébastien CONAN
Distributed under the GPL-3.0 License (See LICENSE file or copy at [https://opensource.org/licenses/GPL-3.0](https://opensource.org/licenses/GPL-3.0)).<|MERGE_RESOLUTION|>--- conflicted
+++ resolved
@@ -1,10 +1,3 @@
-<<<<<<< HEAD
-# RC Tracks Editor
-
-An editor to build a RC track using the tiles from [jsconan/rc-tracks](https://github.com/jsconan/rc-tracks/tree/main/scale-64)
-
-## Quick start
-=======
 <!-- vscode-markdown-toc -->
 
 -   [Quick start](#Quickstart)
@@ -36,21 +29,11 @@
 An editor to build RC tracks using the tiles from [jsconan/rc-tracks](https://github.com/jsconan/rc-tracks/tree/main/scale-64)
 
 ## <a name='Quickstart'></a>Quick start
->>>>>>> cf1089de
 
 Checkout the branch, then install the application
 
 ```sh
 git clone git@github.com:jsconan/rc-tracks-editor.git
-<<<<<<< HEAD
-rc-tracks-editor
-npm i
-```
-
-## Running the application
-
-Then application can open from the displayed URL.
-=======
 cd rc-tracks-editor
 npm i
 ```
@@ -58,25 +41,15 @@
 ## <a name='Runningtheapplication'></a>Running the application
 
 The application can be opened from the displayed URL.
->>>>>>> cf1089de
 
 ```sh
 npm run preview
 ```
 
-<<<<<<< HEAD
-## Requirements
+## <a name='Requirements'></a>Requirements
 
 The library requires Node.js 14 and above.
 
-## Development
-
-### Running the application with live reload
-=======
-## <a name='Requirements'></a>Requirements
-
-The library requires Node.js 14 and above.
-
 ## <a name='Tooling'></a>Tooling
 
 The project toolchain relies on several third-party tools.
@@ -130,7 +103,6 @@
 ## <a name='Development'></a>Development
 
 ### <a name='Runningtheapplicationwithlivereload'></a>Running the application with live reload
->>>>>>> cf1089de
 
 While developing the application can be run with live reload.
 After each change, the page will be updated.
@@ -139,11 +111,7 @@
 npm run dev
 ```
 
-<<<<<<< HEAD
-### Building the code
-=======
 ### <a name='Buildingthecode'></a>Building the code
->>>>>>> cf1089de
 
 A distributable can be generated into the `dist` folder:
 
@@ -151,9 +119,6 @@
 npm run build
 ```
 
-<<<<<<< HEAD
-### Checking code style
-=======
 ### <a name='Testing-1'></a>Testing
 
 Run the tests suite:
@@ -215,7 +180,6 @@
 ```
 
 ### <a name='Checkingcodestyle'></a>Checking code style
->>>>>>> cf1089de
 
 The code style rules are enforced thanks to ESLint and Prettier.
 Files can be checked:
@@ -224,11 +188,7 @@
 npm run lint
 ```
 
-<<<<<<< HEAD
-### Enforcing code style
-=======
 ### <a name='Enforcingcodestyle'></a>Enforcing code style
->>>>>>> cf1089de
 
 The code style rules are enforced thanks to ESLint and Prettier.
 Files can be formatted:
@@ -237,11 +197,7 @@
 npm run format
 ```
 
-<<<<<<< HEAD
-### Checking spelling
-=======
 ### <a name='Checkingspelling'></a>Checking spelling
->>>>>>> cf1089de
 
 The spelling can be verified by CSpell:
 
@@ -249,11 +205,7 @@
 npm run spell
 ```
 
-<<<<<<< HEAD
-## License
-=======
 ## <a name='License'></a>License
->>>>>>> cf1089de
 
 Copyright (c) 2022 Jean-Sébastien CONAN
 Distributed under the GPL-3.0 License (See LICENSE file or copy at [https://opensource.org/licenses/GPL-3.0](https://opensource.org/licenses/GPL-3.0)).